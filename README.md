
# Incantato 🧙‍♂️

<img width="100%" alt="Screenshot 2568-04-09 at 10 06 45" src="https://github.com/user-attachments/assets/ef749a41-918e-4b93-bdfd-3b6749ad4566" />

<<<<<<< HEAD
## 🎮 What is Incantato??

Incantato is a 2D survival wave-based game combining strategic deck-building with elemental-themed skills. Players must:
* Choose and combine different elemental skills to create winning strategies
* Survive endless waves of increasingly challenging enemies
* Master stamina management and strategic skill usage
* Experiment with various skill combinations to reach higher waves

Your goal is to survive as many waves as possible, with each wave becoming progressively more difficult!

=======
## 🎮 What is Incantato?

**Incantato** is a fast-paced survival game where you'll:

* Build a deck of powerful elemental skills
* Fight against waves of challenging enemies
* Master strategic skill combinations

### 🏆 Your Goal
Survive as many waves as possible! Each wave becomes progressively more difficult with stronger and more numerous enemies.

### 🔑 Key Features
* **Deck Building**: Choose 4 unique skills to create your strategy
* **Wave Survival**: Test your skills against endless enemy waves
* **Resource Management**: Balance stamina usage and skill cooldowns
* **Strategic Gameplay**: Experiment with different skill combinations
>>>>>>> 6f49330a

## 🕹️ Game Features & Controls

| Key | Function |
|-----|----------|
| **WASD** | Move player character |
| **SHIFT** | Sprint (consumes stamina) |
| **SPACE** | Dash (consumes stamina) |
| **1-4** | Use corresponding skill from deck |
| **Mouse** | Aiming or facing direction of player|
| **ESC** | Exit game |

## 🔮 Skills

| Type | Description | How to Use | Tips |
|------------|-------------|------------|----------------|
| **Projectile** | Fast-moving attacks that travel in straight lines and deal damage on impact | Aim with mouse cursor, press corresponding skill key (1-4) to fire | Great for distant targets; aim ahead of moving enemies for better accuracy |
| **Summons** | Creates AI allies that automatically seek and attack nearby enemies | Press skill key to summon at your location; AI controls the summon afterward | Use to distract enemies while you reposition; effective "tanks" for drawing enemy attention |
| **AOE (Area of Effect)** | Creates expanding damage zones that affect multiple enemies within range | Aim with mouse to target location, press skill key to activate | Most effective against groups of enemies; place strategically to control enemy movement |
| **Slash** | Short-range arc attack that deals high damage directly in front of player | Face direction with mouse, press skill key to execute a quick slash attack | High damage but requires close range; combo with dash for hit-and-run tactics |
| **Chain** | Automatically targets the closest enemy and jumps to nearby targets | Press skill key to activate; automatically finds and chains between targets | Excellent against clustered enemies; no need for precise aiming |
| **Heal** | Restores player health or heals friendly summons | Press skill key to activate healing effect | Save for critical moments; most effective when health is low |

### Skill Management:
* Each skill has a **cooldown period** after use (visible on skill icons)
* Skills can be combined for powerful effects (e.g., summon allies then use AOE to protect them)
* Monitor your **stamina bar** as some skills may require stamina to cast
* Experiment with different skill combinations to find effective strategies

## 👾 Enemies

* **Orc Knight** - Deal more damange, less agile


## 📊 Data

The game records comprehensive data to help you analyze performance:
* Player statistics (waves reached, survival time)
* Skill usage patterns and effectiveness
* Cause of death analysis

> ✅ **Note:** Data analysis and visualization features will be implemented in future versions.

## ⚙️ Installation & Setup

1. **Clone Repository:**
   ```bash
   git clone https://github.com/uzimpp/incantato
   cd incantato
   ```

2. **Create and activate a virtual environment:**
   ```bash
   # On macOS/Linux
   python3 -m venv venv
   source venv/bin/activate
   ```
   ```bash
   # On Windows
   python -m venv venv
   .\venv\Scripts\activate
   ```

4. **Install required packages:**
   ```bash
   pip install pygame
   ```

## 🚀 Running the Game

To start the game, make sure your path is in incantato directory

run:
```bash
python src/game.py
```
When the game launches:
1. Enter your name at the prompt
2. You'll see a list of available skills - select 4 to form your deck
3. The game will begin with Wave 1 of enemies
4. Survive as long as possible!

## 🎲 Gameplay Tips

* **Deck Building:** Balance offensive and defensive skills for better survival
* **Stamina Management:** Don't deplete your stamina completely - save some for emergency dashes
* **Positioning:** Use the environment to create bottlenecks for enemies
* **Cooldown Tracking:** Keep an eye on your skill cooldowns to maximize damage output

## 📁 Project Structure

- `main.py`: Main entry point for the game
- `game/`: Game engine, player, enemies, and skill classes
- `assets/`: Game assets (sprites, effects, sounds)
- `data/`: Data storage for game statistics (CSV files)

## 🛠 Game Version
verion 0.5

## ✅ TODOs
- [ ] Implement map.
- [ ] Better UX/UI
- [ ] Data visualization features will be expanded in future versions.
**(if time allows)**
- [ ] More skill types will be created in the future.
- [ ] More enemy types will be created in the future.

## 📋 Project Timeline

- 50% Checkpoint (v0.5): April 16, 2025
- Final Submission (v1.0): May 11, 2025

## 👤 Creator

- Worakrit Kullanatpokin<|MERGE_RESOLUTION|>--- conflicted
+++ resolved
@@ -3,18 +3,6 @@
 
 <img width="100%" alt="Screenshot 2568-04-09 at 10 06 45" src="https://github.com/user-attachments/assets/ef749a41-918e-4b93-bdfd-3b6749ad4566" />
 
-<<<<<<< HEAD
-## 🎮 What is Incantato??
-
-Incantato is a 2D survival wave-based game combining strategic deck-building with elemental-themed skills. Players must:
-* Choose and combine different elemental skills to create winning strategies
-* Survive endless waves of increasingly challenging enemies
-* Master stamina management and strategic skill usage
-* Experiment with various skill combinations to reach higher waves
-
-Your goal is to survive as many waves as possible, with each wave becoming progressively more difficult!
-
-=======
 ## 🎮 What is Incantato?
 
 **Incantato** is a fast-paced survival game where you'll:
@@ -31,7 +19,6 @@
 * **Wave Survival**: Test your skills against endless enemy waves
 * **Resource Management**: Balance stamina usage and skill cooldowns
 * **Strategic Gameplay**: Experiment with different skill combinations
->>>>>>> 6f49330a
 
 ## 🕹️ Game Features & Controls
 
