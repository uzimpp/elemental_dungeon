--- conflicted
+++ resolved
@@ -3,13 +3,8 @@
 from enum import Enum, auto
 import math
 import pygame
-<<<<<<< HEAD
 from utils import Utils
 from animation import CharacterAnimation
-=======
-from utils import draw_hp_bar, angle_diff
-from comprog2.project.incantato.src.sprites import CharacterAnimation
->>>>>>> 63edf2ac
 from entity import Entity  # Import the Entity base class
 from config import Config as C
 from visual_effects import VisualEffect
@@ -145,7 +140,6 @@
         return explosion
 
     def draw(self, surface):
-<<<<<<< HEAD
         """Draw the projectile with glow effect"""
         if not self.alive:
             return
@@ -161,29 +155,6 @@
             surface.blit(radius_surf, (int(self.pos.x - self.explosion_radius), int(self.pos.y - self.explosion_radius)))
         # Draw the projectile
         surface.blit(self.image, self.rect)
-=======
-        """Draw the projectile with a glow effect"""
-        if self.alive:
-            # Draw glow effect (larger, semi-transparent circle)
-            glow_surface = pygame.Surface((self.radius * 3, self.radius * 3), pygame.SRCALPHA)
-            glow_color = (*self.color, 100)  # Add alpha channel
-            pygame.draw.circle(glow_surface, glow_color, (self.radius * 1.5, self.radius * 1.5), self.radius * 1.5)
-            surface.blit(glow_surface, (int(self.x - self.radius * 1.5), int(self.y - self.radius * 1.5)))
-            # Draw main projectile
-            pygame.draw.circle(surface, self.color, (int(self.x), int(self.y)), self.radius)
-            # Draw outline
-            pygame.draw.circle(surface, (255, 255, 255), (int(self.x), int(self.y)), self.radius, 1)
-            # Draw explosion radius if debug mode is enabled
-            if hasattr(self, 'explosion_radius') and self.explosion_radius > 0:
-                # Create a transparent surface for the explosion radius
-                radius_surf = pygame.Surface((self.explosion_radius * 2, self.explosion_radius * 2), pygame.SRCALPHA)
-                # Draw a semi-transparent circle
-                pygame.draw.circle(radius_surf, (*self.color, 30), (self.explosion_radius, self.explosion_radius), self.explosion_radius)
-                # Draw circle outline
-                pygame.draw.circle(radius_surf, (*self.color, 80), (self.explosion_radius, self.explosion_radius), self.explosion_radius, 2)
-                # Blit the radius surface
-                surface.blit(radius_surf, (int(self.x - self.explosion_radius), int(self.y - self.explosion_radius)))
->>>>>>> 63edf2ac
 
 class Projectile(BaseSkill):
     """Projectile skill that creates ProjectileEntity instances"""
@@ -193,29 +164,12 @@
         self.speed = speed
         self.radius = radius
         self.duration = duration
-<<<<<<< HEAD
 
     @staticmethod
     def create(skill, start_x, start_y, target_x, target_y):
         """Create a projectile instance"""
         return ProjectileEntity(start_x, start_y, target_x, target_y, skill)
 
-=======
-    
-    def activate(self, start_x, start_y, target_x, target_y, enemies):
-        """Create a projectile instance"""
-        projectile = ProjectileEntity(start_x, start_y, target_x, target_y, self)
-        # Add visual effect
-        self.add_effect(VisualEffect(
-            start_x, start_y,
-            "explosion",
-            self.color,
-            radius=self.radius,
-            duration=0.2
-        ))
-        return projectile
-    
->>>>>>> 63edf2ac
     @staticmethod
     def update(projectile, dt, enemies):
         """Update the projectile (for compatibility with existing code)"""
@@ -306,72 +260,6 @@
             self.animation.update(dt)
         return True
 
-<<<<<<< HEAD
-=======
-    def get_direction_to(self, target_x, target_y):
-        """Calculate direction (dx, dy) to a target point, normalized"""
-        dx = target_x - self.x
-        dy = target_y - self.y
-        distance = math.hypot(dx, dy)
-        if distance == 0:
-            return 0, 0
-        return dx / distance, dy / distance
-
-    def take_damage(self, amount):
-        """Override take_damage to handle animations"""
-        # Don't take damage if already dead
-        if not self.alive or self.health <= 0:
-            return
-
-        if amount > 0:
-            self.health -= amount
-            
-            if self.health <= 0:
-                # Mark as dying but don't set alive=False yet (let animation finish)
-                self.health = 0
-                self.state = 'dying'
-                self.animation.set_state('dying', force_reset=True)
-                animations_length = len(self.animation.config['dying']['animations'])
-                death_duration = self.animation.config['dying']['duration'] * animations_length
-                self.attack_animation_timer = death_duration
-            else:
-                # Only show hurt animation if not already in a more important state
-                if self.state not in ['dying', 'sweep']:
-                    self.state = 'hurt'
-                    self.animation.set_state('hurt', force_reset=True)
-                    animations_length = len(self.animation.config['hurt']['animations'])
-                    hurt_duration = self.animation.config['hurt']['duration'] * animations_length
-                    self.attack_animation_timer = hurt_duration
-
-    def draw(self, surface):
-        """Draw summon with sprite, includes HP bar (similar to Enemy.draw)"""
-        # Get the current sprite from the animation system
-        if not self.alive:
-            return
-        current_sprite = self.animation.get_current_sprite()
-
-        if current_sprite:
-            # Calculate top-left position for blitting (center the sprite)
-            draw_x = self.x - self.animation.sprite_width / 2
-            draw_y = self.y - self.animation.sprite_height / 2
-
-            scale = 2  # Adjust scale factor as needed
-            scaled_sprite = pygame.transform.scale(current_sprite, 
-                                              (self.animation.sprite_width * scale, 
-                                               self.animation.sprite_height * scale))
-            # Draw the sprite
-            surface.blit(current_sprite, (int(draw_x), int(draw_y)))
-        else:
-            raise Exception(f"[SummonEntity] No current sprite for state: {self.state}")
-
-        # HP bar (only if not dying)
-        if self.state != 'dying':
-            bar_x = self.x - 25
-            bar_y = self.y - self.radius - 10
-            draw_hp_bar(surface, bar_x, bar_y, self.health, self.max_health, GREEN)
-
-
->>>>>>> 63edf2ac
 class Summon(BaseSkill):
     """Summon skill that creates SummonEntity instances"""
     def __init__(self, name, element, damage, speed, radius, duration, cooldown, description, sprite_path, animation_config, attack_radius):
@@ -413,7 +301,6 @@
         super().__init__(name, element, SkillType.HEAL, cooldown, description)
         self.heal_amount = heal_amount
         self.radius = radius
-<<<<<<< HEAD
         self.duration = duration
         self.heal_summons = heal_summons  # Flag to determine if this heal affects summons
     
@@ -429,34 +316,6 @@
             for summon in summons:
                 if summon.alive and summon.health < summon.max_health:
                     summon.heal(skill.heal_amount)
-=======
-        self.heal_summons = heal_summons
-
-    def activate(self, player, summons=None):
-        """Apply healing to player and optionally summons"""
-        # Heal player
-        player.heal(self.heal_amount)
-        self.add_effect(VisualEffect(
-            player.x, player.y,
-            "heal",
-            self.color,
-            radius=self.radius,
-            duration=0.5
-        ))
-
-        # Heal summons if specified
-        if self.heal_summons and summons:
-            for summon in summons:
-                if summon.alive:
-                    summon.heal(self.heal_amount)
-                    self.add_effect(VisualEffect(
-                        summon.x, summon.y,
-                        "heal",
-                        self.color,
-                        radius=self.radius,
-                        duration=0.5
-                    ))
->>>>>>> 63edf2ac
 
 class AOE(BaseSkill):
     """Area of Effect skill implementation"""
@@ -466,7 +325,6 @@
         self.radius = radius
         self.duration = duration
 
-<<<<<<< HEAD
     @staticmethod
     def activate(skill, x, y, enemies):
         """Apply damage to all enemies in radius"""
@@ -479,29 +337,6 @@
                 enemy.take_damage(skill.damage)
                 hit_count += 1
         return hit_count > 0
-=======
-    def activate(self, target_x, target_y, enemies):
-        """Apply damage to enemies in area"""
-        hit_count = 0
-        for enemy in enemies:
-            if not enemy.alive:
-                continue
-            dx = enemy.x - target_x
-            dy = enemy.y - target_y
-            dist = math.hypot(dx, dy)
-            if dist <= self.radius:
-                enemy.take_damage(self.damage)
-                hit_count += 1
-
-        # Add visual effect
-        self.add_effect(VisualEffect(
-            target_x, target_y,
-            "explosion",
-            self.color,
-            radius=self.radius,
-            duration=self.duration
-        ))
->>>>>>> 63edf2ac
 
 class Slash(BaseSkill):
     """Slash attack skill implementation"""
@@ -513,7 +348,6 @@
 
     def activate(self, player_x, player_y, target_x, target_y, enemies):
         """Apply damage to enemies in an arc"""
-<<<<<<< HEAD
         # Calculate target angle (used for debugging or if start/sweep not provided)
         target_angle = math.atan2(target_y - player_y, target_x - player_x)
         # If no start/sweep angles provided, calculate default 60-degree arc
@@ -523,18 +357,10 @@
             sweep_angle = arc_width
         # Calculate end angle for hit detection
         end_angle = start_angle + sweep_angle
-=======
-        angle = math.atan2(target_y - player_y, target_x - player_x)
-        arc_width = math.pi / 3
-        start_angle = angle - (arc_width / 2)
-        sweep_angle = arc_width
-
->>>>>>> 63edf2ac
         hit_count = 0
         for enemy in enemies:
             if not enemy.alive:
                 continue
-<<<<<<< HEAD
             # Calculate distance and angle to enemy
             dx = enemy.x - player_x
             dy = enemy.y - player_y
@@ -559,27 +385,6 @@
                     enemy.take_damage(skill.damage)
                     hit_count += 1
         return hit_count > 0
-=======
-            dx = enemy.x - player_x
-            dy = enemy.y - player_y
-            dist = math.hypot(dx, dy)
-            if dist <= self.radius:
-                enemy_angle = math.atan2(dy, dx)
-                if angle_diff(enemy_angle, angle) <= arc_width / 2:
-                    enemy.take_damage(self.damage)
-                    hit_count += 1
-
-        # Add visual effect
-        self.add_effect(VisualEffect(
-            player_x, player_y,
-            "slash",
-            self.color,
-            radius=self.radius,
-            duration=self.duration,
-            start_angle=start_angle,
-            sweep_angle=sweep_angle
-        ))
->>>>>>> 63edf2ac
 
 class Chain(BaseSkill):
     """Chain lightning skill implementation"""
@@ -588,7 +393,6 @@
         self.damage = damage
         self.radius = radius
         self.duration = duration
-<<<<<<< HEAD
         self.pull = pull
         self.max_targets = max_targets  # Maximum number of targets to chain to
         self.chain_range = chain_range  # Range for chaining between targets
@@ -684,50 +488,4 @@
             effects.append(chain_effect)
             # Update last position for next chain
             last_x, last_y = next_target.x, next_target.y
-        return effects
-=======
-        self.chain_count = chain_count
-
-    def activate(self, player_x, player_y, target_x, target_y, enemies):
-        """Apply chain lightning damage"""
-        if not enemies:
-            return
-
-        # Find initial target
-        current_x, current_y = player_x, player_y
-        hit_enemies = set()
-
-        for _ in range(self.chain_count):
-            # Find closest unhit enemy
-            closest_enemy = None
-            min_dist = float('inf')
-            for enemy in enemies:
-                if enemy.alive and enemy not in hit_enemies:
-                    dx = enemy.x - current_x
-                    dy = enemy.y - current_y
-                    dist = math.hypot(dx, dy)
-                    if dist < min_dist and dist <= self.radius:
-                        min_dist = dist
-                        closest_enemy = enemy
-
-            if not closest_enemy:
-                break
-
-            # Apply damage and add to hit set
-            closest_enemy.take_damage(self.damage)
-            hit_enemies.add(closest_enemy)
-
-            # Add visual effect
-            self.add_effect(VisualEffect(
-                current_x, current_y,
-                "line",
-                self.color,
-                radius=self.radius,
-                duration=self.duration,
-                end_x=closest_enemy.x,
-                end_y=closest_enemy.y
-            ))
-
-            # Update current position for next chain
-            current_x, current_y = closest_enemy.x, closest_enemy.y
->>>>>>> 63edf2ac
+        return effects