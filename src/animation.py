--- conflicted
+++ resolved
@@ -1,6 +1,5 @@
 import pygame
 import math
-<<<<<<< HEAD
 from config import Config as C
 from utils import Utils
 
@@ -27,12 +26,6 @@
 
 
 class CharacterAnimation:
-=======
-from config import RENDER_SIZE, SPRITE_SIZE
-from sprites import Sprites
-
-class Animation:
->>>>>>> 63edf2ac
     """Handles state-based character animation from an 8-directional sprite sheet."""
 
     # --- Direction Mapping (Adjusted based on previous feedback) ---
@@ -134,17 +127,10 @@
 
     def set_state(self, new_state, force_reset=False):
         """Changes the current animation state if different."""
-<<<<<<< HEAD
         if new_state != self.current_state or force_reset:
             if new_state in self.config:
                 self.current_state = new_state
                 self.current_frame_index = 0
-=======
-        if new_state != self.state or force_reset:
-            if new_state in self.ANIMATION_CONFIG:
-                self.state = new_state
-                self.frame_index = 0
->>>>>>> 63edf2ac
                 self.frame_timer = 0.0
                 self.animation_finished = False  # Reset finished flag on state change
             else:
@@ -188,14 +174,8 @@
 
     def get_sprite(self):
         """Returns the current sprite surface based on state and direction."""
-<<<<<<< HEAD
         if self.current_state not in self.config:
             # Return a default sprite if state is invalid
-=======
-        if self.state not in self.ANIMATION_CONFIG:
-            print(
-                f"Warning: Current animation state '{self.state}' not in config.")
->>>>>>> 63edf2ac
             return self.all_frames[0][0]  # Return a default sprite
 
         state_cfg = self.ANIMATION_CONFIG[self.state]
@@ -207,27 +187,15 @@
             if self.direction_angle in self.DIRECTION_ROWS:
                 row_index = self.DIRECTION_ROWS[self.direction_angle]
             else:
-<<<<<<< HEAD
                 # Use default down direction if angle not found
                 row_index = self.DIRECTION_ROWS[90]
-=======
-                print(
-                    f"Warning: Current direction angle {self.direction_angle} not in mapping.")
-                row_index = self.DIRECTION_ROWS[90]  # Default to down?
->>>>>>> 63edf2ac
         else:
             # For non-directional, maybe use a fixed row specified in config
             row_index = state_cfg.get('fixed_row', 0)
 
         # Determine column index
         animations = state_cfg['animations']
-<<<<<<< HEAD
         frame_idx = min(self.current_frame_index, len(animations) - 1)  # Safety check
-=======
-        frame_idx = min(self.frame_index, len(
-            animations) - 1)  # Safety check
-        # Use the column directly from animations array
->>>>>>> 63edf2ac
         col_index = animations[frame_idx]
 
         # Get the sprite
@@ -235,7 +203,6 @@
             sprite = self.all_frames[row_index][col_index]
             return sprite
         except IndexError:
-<<<<<<< HEAD
             # Return default sprite on error
             return self.all_frames[0][0]
 
@@ -245,9 +212,4 @@
         scale = C.RENDER_SIZE / C.SPRITE_SIZE
         scale_width = C.SPRITE_SIZE * scale
         scale_height = C.SPRITE_SIZE * scale
-        return scale, scale_width, scale_height
-=======
-            print(
-                f"    State={self.state}, Angle={self.direction_angle}, FrameIdx={self.frame_index}")
-            return self.all_frames[0][0]  # Return default sprite on error
->>>>>>> 63edf2ac
+        return scale, scale_width, scale_height