# main.py
import pygame
import sys
import time
import csv
import random
from deck import Deck
from player import Player
from enemy import Enemy
from visual_effects import VisualEffect
from utils import resolve_overlap, draw_hp_bar, angle_diff
from config import *


class Game:
    def __init__(self):
        pygame.init()
        self.screen = pygame.display.set_mode((WIDTH, HEIGHT))
        pygame.display.set_caption("Elemental Tower Defense")
        self.clock = pygame.time.Clock()
        self.running = True
        self.effects = []

        self.player_name = input("Enter player name: ") or "Unknown"

        # Create player first with no deck
        self.player = Player(
            self.player_name,
            WIDTH // 2,
            HEIGHT // 2,
            None,  # No deck yet
            PLAYER_RADIUS,
            PLAYER_MAX_HEALTH,
            PLAYER_SUMMON_LIMIT,
            PLAYER_COLOR,
            PLAYER_WALK_SPEED,
            PLAYER_SPRINT_SPEED,
            PLAYER_MAX_STAMINA,
            PLAYER_STAMINA_REGEN,
            PLAYER_SPRINT_DRAIN,
            PLAYER_DASH_COST,
            PLAYER_DASH_DISTANCE,
            PLAYER_STAMINA_COOLDOWN)
        
        # Set game reference
        self.player.game = self

        # Create and initialize deck
        deck = Deck(self.player)  # Create deck with player reference
        all_skills = deck.load_from_csv(SKILLS_FILENAME)
        chosen_skills = self.build_deck_interactively(all_skills)
        deck.skills = chosen_skills  # Set chosen skills
        deck.summon_limit = PLAYER_SUMMON_LIMIT
        
        # Set deck on player
        self.player.deck = deck

        self.wave_number = 1
        self.enemies = []
        self.spawn_wave()

        self.game_start_time = time.time()
        self.effects = []

    def log_csv(self, wave):
        now_str = time.strftime("%Y-%m-%d %H:%M:%S")
        g_time = time.time() - self.game_start_time

        # Convert deck to string representation
        deck_str = "|".join([skill.name for skill in self.player.deck.skills])

        with open(LOG_FILENAME, "a", newline="") as f:
            w = csv.writer(f)
            # Write header if file is empty
            if f.tell() == 0:
                w.writerow([
                    "timestamp", "player_name", "wave_survived",
                    "game_duration", "final_hp", "deck_composition",
                    "skill1", "skill2", "skill3", "skill4"
                ])

            # Write data row
            w.writerow([
                now_str,                    # timestamp
                self.player_name,          # player_name
                wave,                      # wave_survived
                f"{g_time:.2f}",          # game_duration
                self.player.health,        # final_hp
                deck_str,                  # deck_composition
                self.player.deck.skills[0].name,  # skill1
                self.player.deck.skills[1].name,  # skill2
                self.player.deck.skills[2].name,  # skill3
                self.player.deck.skills[3].name,  # skill4
            ])

    def spawn_wave(self):
        self.enemies.clear()
        # spawn 5 enemies each wave
        n_enemies = 5 + self.wave_number
        for _ in range(n_enemies):
            x = random.randint(20, WIDTH - 20)
            y = random.randint(20, HEIGHT - 20)
            e = Enemy(
                x,
                y,
                self.wave_number,
                15,
                ENEMY_BASE_SPEED,
                ENEMY_BASE_HP,
                WAVE_MULTIPLIER,
                RED,
                ENEMY_DAMAGE,
                ATTACK_COOLDOWN)
            self.enemies.append(e)

   

    def build_deck_interactively(self, skill_list):
        print("=== BUILD YOUR DECK (Pick 4) ===")
        for i, sk in enumerate(skill_list):
            print(f"{i + 1}. [{sk.element}] {sk.name} - {sk.description}")

        chosen = []
        picks_needed = 4
        while len(chosen) < picks_needed:
            c = input(f"Pick skill #{len(chosen) + 1} (1-{len(skill_list)}): ")
            if not c.isdigit():
                print("Invalid input. Enter a number.")
                continue
            idx = int(c) - 1
            if idx < 0 or idx >= len(skill_list):
                print("Out of range. Try again.")
                continue
            chosen_skill = skill_list[idx]
            chosen.append(chosen_skill)
            print(f"Added {chosen_skill.name}.")

        print("=== Final Deck ===")
        for s in chosen:
            print(f"- {s.name}")
        return chosen

    def run(self):
        while self.running:
            # Convert milliseconds to seconds for dt
            dt = self.clock.tick(FPS) / 1000.0
            self.handle_events()
            self.update(dt)
            self.draw()

            if self.player.health <= 0:
                print("Player died!")
                self.log_csv(self.wave_number)
                self.running = False

        pygame.quit()
        sys.exit()

    def handle_events(self):
        for event in pygame.event.get():
            if event.type == pygame.QUIT:
                self.running = False
            else:
                mouse_pos = pygame.mouse.get_pos()
                now = time.time()
                result = self.player.handle_event(
                    event, mouse_pos, self.enemies, now, self.effects)
                if result == 'exit':
                    self.log_csv(self.wave_number)
                    self.running = False

    def update(self, dt):
        # 1. Update enemy positions and attacks
        for e in self.enemies:
            e.update(self.player, dt)

        # 2. Handle player input (movement)
        self.player.handle_input(dt)

        # 3. Update deck
        print(f"[Game] Updating deck with {len(self.enemies)} enemies. First enemy at: {self.enemies[0].x:.1f}, {self.enemies[0].y:.1f} if available")
        self.player.deck.update(dt, self.enemies)
    
        # 4. Resolve collisions
        entities = [entity for entity in ([self.player] + 
                                          self.player.summons + 
                                          self.enemies) if entity.alive]
        for i in range(len(entities)):
            for j in range(i + 1, len(entities)):
                resolve_overlap(entities[i], entities[j])

        # 5. Clean up dead entities
        self.enemies = [e for e in self.enemies if e.alive]

        # 6. Wave logic
        if len(self.enemies) == 0:
            self.wave_number += 1
            self.spawn_wave()

        # 7. Update visual effects
        for eff in self.effects:
            eff.update(dt)
        self.effects = [ef for ef in self.effects if ef.active]

    def draw(self):
        self.screen.fill(WHITE)
        self.draw_wave_info()
        self.draw_player_bars()
        self.draw_skill_ui()
        self.draw_game_elements()
        pygame.display.flip()

    def draw_wave_info(self):
        ui_font = pygame.font.SysFont("Arial", 24)
        wave_text = ui_font.render(f"WAVE: {self.wave_number}", True, BLACK)
        self.screen.blit(wave_text, (10, 10))

    def draw_player_bars(self):
        ui_font = pygame.font.SysFont("Arial", 24)
        # HP Bar
        player_bar_x = 10
        player_bar_y = 50
        bar_width = 200
        bar_height = 20
        pygame.draw.rect(self.screen, UI_COLORS['hp_bar_bg'],
                         (player_bar_x, player_bar_y, bar_width, bar_height))
        hp_frac = self.player.health / self.player.max_health
        fill_width = int(bar_width * max(hp_frac, 0))
        pygame.draw.rect(self.screen, UI_COLORS['hp_bar_fill'],
                         (player_bar_x, player_bar_y, fill_width, bar_height))
        hp_text_str = f"{int(self.player.health)}/{self.player.max_health}"
        hp_text = ui_font.render(hp_text_str, True, UI_COLORS['hp_text'])
        self.screen.blit(hp_text, (player_bar_x + bar_width + 10, player_bar_y - 2))

        # Stamina Bar
        pygame.draw.rect(self.screen, UI_COLORS['stamina_bar_bg'], (10, 80, 200, 20))
        st_frac = self.player.stamina / self.player.max_stamina
        st_fill = int(200 * max(st_frac, 0))
        pygame.draw.rect(self.screen, UI_COLORS['stamina_bar_fill'], (10, 80, st_fill, 20))
        st_text_str = f"{int(self.player.stamina)}/{self.player.max_stamina}"
        st_text = ui_font.render(st_text_str, True, UI_COLORS['stamina_text'])
        self.screen.blit(st_text, (220, 78))

    def draw_skill_ui(self):
        skill_font = pygame.font.SysFont("Arial", 16)
        now = time.time()
        skill_start_y = HEIGHT - 100
        for i, skill in enumerate(self.player.deck.skills):
            box_x = 10 + i * 110
            box_y = skill_start_y
            box_width = 100
            box_height = 80
            pygame.draw.rect(self.screen, UI_COLORS['skill_box_bg'],
                             (box_x, box_y, box_width, box_height))
            name_text = skill_font.render(skill.name, True, WHITE)
            name_rect = name_text.get_rect(centerx=box_x + box_width // 2, top=box_y + 5)
            self.screen.blit(name_text, name_rect)
            self.draw_skill_cooldown(skill, box_x, box_y, box_width, box_height, now, skill_font)
            key_text = skill_font.render(f"[{i + 1}]", True, WHITE)
            key_rect = key_text.get_rect(bottom=box_y + box_height - 5, centerx=box_x + box_width // 2)
            self.screen.blit(key_text, key_rect)
            pygame.draw.rect(self.screen, skill.color, (box_x, box_y, 5, box_height))

    def draw_skill_cooldown(self, skill, box_x, box_y, box_width, box_height, now, skill_font):
        if not skill.is_off_cooldown(now):
            cd_remaining = skill.cooldown - (now - skill.last_use_time)
            cd_height = int((cd_remaining / skill.cooldown) * box_height)
            pygame.draw.rect(self.screen, UI_COLORS['cooldown_overlay'],
                             (box_x, box_y + box_height - cd_height, box_width, cd_height))
            cd_text = skill_font.render(f"{cd_remaining:.1f}s", True, WHITE)
            cd_rect = cd_text.get_rect(center=(box_x + box_width // 2, box_y + box_height // 2))
            self.screen.blit(cd_text, cd_rect)

    def draw_game_elements(self):
        # Draw all game objects in proper layers
        
<<<<<<< HEAD
        # # 1. Draw ground effects/AOE skills first (bottom layer)
        # for effect in self.effects:
        #     effect.draw(self.screen)
                
        
        # 2. Draw entities (enemies, player, summons)
        for enemy in self.enemies:
            enemy.draw(self.screen)

        # 3. Draw player's projectiles and summons
        for summon in self.player.get_summons():
            summon.draw(self.screen)
        
        for projectile in self.player.get_projectiles():
            projectile.draw(self.screen)

        self.player.draw(self.screen)

=======
        # 1. Draw entities (enemies, player)
        for enemy in self.enemies:
            enemy.draw(self.screen)
        
        # 2. Draw player
        self.player.draw(self.screen)
        
        # 3. Draw projectiles and summons via deck
        self.player.deck.draw(self.screen)
        
>>>>>>> 6f49330a
        # 4. Draw overhead effects (top layer)
        for effect in self.effects:
            effect.draw(self.screen)


def main():
    pygame.init()
    game = Game()
    game.run()


if __name__ == "__main__":
    main()<|MERGE_RESOLUTION|>--- conflicted
+++ resolved
@@ -274,26 +274,6 @@
     def draw_game_elements(self):
         # Draw all game objects in proper layers
         
-<<<<<<< HEAD
-        # # 1. Draw ground effects/AOE skills first (bottom layer)
-        # for effect in self.effects:
-        #     effect.draw(self.screen)
-                
-        
-        # 2. Draw entities (enemies, player, summons)
-        for enemy in self.enemies:
-            enemy.draw(self.screen)
-
-        # 3. Draw player's projectiles and summons
-        for summon in self.player.get_summons():
-            summon.draw(self.screen)
-        
-        for projectile in self.player.get_projectiles():
-            projectile.draw(self.screen)
-
-        self.player.draw(self.screen)
-
-=======
         # 1. Draw entities (enemies, player)
         for enemy in self.enemies:
             enemy.draw(self.screen)
@@ -304,7 +284,6 @@
         # 3. Draw projectiles and summons via deck
         self.player.deck.draw(self.screen)
         
->>>>>>> 6f49330a
         # 4. Draw overhead effects (top layer)
         for effect in self.effects:
             effect.draw(self.screen)
