--- conflicted
+++ resolved
@@ -1,6 +1,5 @@
 import csv
 import math
-<<<<<<< HEAD
 import pygame
 from skill import SkillType, Projectile, Summon, Heal, AOE, Slash, Chain
 from config import Config as C
@@ -16,24 +15,6 @@
         self._summons = pygame.sprite.Group()
         self.__summon_limit = C.PLAYER_SUMMON_LIMIT
         self._effects = []
-=======
-import time
-import json
-from skill import SkillType, Projectile, Summon, Heal, AOE, Slash, Chain
-from visual_effects import VisualEffectManager
-from resources import Resources
-
-
-class Deck:
-    """Manages a collection of skills and their active instances"""
-    def __init__(self, player, summon_limit=3):
-        self.player = player
-        self.summon_limit = summon_limit
-        self.active_projectiles = []
-        self.active_summons = []
-        self.skills = []
-        self.effect_manager = VisualEffectManager()
->>>>>>> 63edf2ac
 
     @property
     def get_projectiles(self):
@@ -64,7 +45,6 @@
     def skills(self, value):
         self._skills = value
 
-<<<<<<< HEAD
     def add_skill(self, skill):
         self._skills.append(skill)
 
@@ -198,115 +178,9 @@
         else:
             player.state = action_state  # Still set state even if no animation
             player.attack_timer = 0.5  # Default action duration
-=======
-    def load_from_csv(self, csv_path):
-        """Load skills from a CSV file"""
-        # First check if skills are already cached
-        cached_skills = Resources.get_instance().load_file(csv_path)
-        if cached_skills:
-            self.skills = cached_skills
-            return
-
-        # If not cached, load from CSV
-        with open(csv_path, 'r') as f:
-            reader = csv.DictReader(f)
-            for row in reader:
-                skill = self._create_skill(row)
-                if skill:
-                    skill.set_effect_manager(self.effect_manager)
-                    self.skills.append(skill)
-
-        # Cache the loaded skills
-        Resources.get_instance().cache_file(csv_path, self.skills)
-
-    def _create_skill(self, row):
-        """Create a skill instance from a CSV row"""
-        try:
-            # Common parameters
-            name = row['name']
-            element = row['element']
-            cooldown = float(row['cooldown'])
-            description = row['description']
-            skill_type = SkillType[row['type'].upper()]
-
-            # Type-specific parameters
-            if skill_type == SkillType.PROJECTILE:
-                return Projectile(
-                    name, element,
-                    damage=float(row['damage']),
-                    speed=float(row['speed']),
-                    radius=float(row['radius']),
-                    duration=float(row['duration']),
-                    cooldown=cooldown,
-                    description=description
-                )
-            elif skill_type == SkillType.SUMMON:
-                return Summon(
-                    name, element,
-                    damage=float(row['damage']),
-                    speed=float(row['speed']),
-                    radius=float(row['radius']),
-                    duration=float(row['duration']),
-                    cooldown=cooldown,
-                    description=description,
-                    sprite_path=row['sprite_path'],
-                    animation_config=json.loads(row['animation_config']),
-                    attack_radius=float(row['attack_radius'])
-                )
-            elif skill_type == SkillType.HEAL:
-                return Heal(
-                    name, element,
-                    heal_amount=float(row['heal_amount']),
-                    radius=float(row['radius']),
-                    cooldown=cooldown,
-                    description=description,
-                    heal_summons=row.get('heal_summons', 'false').lower() == 'true'
-                )
-            elif skill_type == SkillType.AOE:
-                return AOE(
-                    name, element,
-                    damage=float(row['damage']),
-                    radius=float(row['radius']),
-                    duration=float(row['duration']),
-                    cooldown=cooldown,
-                    description=description
-                )
-            elif skill_type == SkillType.SLASH:
-                return Slash(
-                    name, element,
-                    damage=float(row['damage']),
-                    radius=float(row['radius']),
-                    duration=float(row['duration']),
-                    cooldown=cooldown,
-                    description=description
-                )
-            elif skill_type == SkillType.CHAIN:
-                return Chain(
-                    name, element,
-                    damage=float(row['damage']),
-                    radius=float(row['radius']),
-                    duration=float(row['duration']),
-                    cooldown=cooldown,
-                    description=description,
-                    chain_count=int(row.get('chain_count', 3))
-                )
-        except (KeyError, ValueError) as e:
-            print(f"Error creating skill from row: {e}")
-            return None
-
-    def use_skill(self, skill_index, target_x, target_y, enemies):
-        """Use a skill at the specified index"""
-        if not 0 <= skill_index < len(self.skills):
-            return False
-
-        skill = self.skills[skill_index]
-        if not skill.is_off_cooldown(time.time()):
-            return False
->>>>>>> 63edf2ac
-
-        # Use the skill's activate method based on type
+
+        # --- Create Skill Entities and Visual Effects ---
         if skill.skill_type == SkillType.PROJECTILE:
-<<<<<<< HEAD
             # Calculate spawn position near player in direction of mouse
             dx = target_x - player.x
             dy = target_y - player.y
@@ -427,29 +301,12 @@
                 self.add_effect(effect)
 
         # Skill was successfully used
-=======
-            projectile = skill.activate(self.player.x, self.player.y, target_x, target_y, enemies)
-            self.active_projectiles.append(projectile)
-        elif skill.skill_type == SkillType.SUMMON:
-            if len(self.active_summons) >= self.summon_limit:
-                self.active_summons.pop(0)
-            summon = skill.activate(self.player.x, self.player.y, target_x, target_y, enemies)
-            self.active_summons.append(summon)
-        elif skill.skill_type == SkillType.HEAL:
-            summons = self.active_summons if hasattr(skill, 'heal_summons') and skill.heal_summons else None
-            skill.activate(self.player, summons)
-        else:
-            skill.activate(self.player.x, self.player.y, target_x, target_y, enemies)
-
-        skill.trigger_cooldown()
->>>>>>> 63edf2ac
         return True
 
     def update(self, dt, enemies):
         """Update all active entities managed by the deck"""
         self._update_projectiles(dt, enemies)
         self._update_summons(dt, enemies)
-<<<<<<< HEAD
         self._update_effects(dt)
 
     def _update_projectiles(self, dt, enemies):
@@ -483,21 +340,6 @@
         """Update all visual effects"""
         # Remove inactive effects
         self._effects = [effect for effect in self._effects if effect.update(dt)]
-=======
-        self.effect_manager.update(dt)
-
-    def _update_projectiles(self, dt, enemies):
-        """Update all active projectiles"""
-        for i, projectile in enumerate(self.active_projectiles):
-            if not projectile.update(dt, enemies):
-                self.active_projectiles.pop(i)
-
-    def _update_summons(self, dt, enemies):
-        """Update all active summons"""
-        for i, summon in enumerate(self.active_summons):
-            if not summon.update(dt, enemies):
-                self.active_summons.pop(i)
->>>>>>> 63edf2ac
 
     def draw(self, surface):
         """Draw all active entities and effects"""
@@ -506,17 +348,9 @@
             projectile.draw(surface)
 
         # Draw summons
-<<<<<<< HEAD
         for summon in self._summons:
             summon.draw(surface)
         
         # Draw effects
         for effect in self._effects:
-            effect.draw(surface)
-=======
-        for summon in self.active_summons:
-            summon.draw(surface)
-
-        # Draw effects
-        self.effect_manager.draw(surface)
->>>>>>> 63edf2ac
+            effect.draw(surface)